import numpy as np

import pytest

from alphacsc._z_encoder import get_z_encoder_for
from alphacsc.loss_and_gradient import compute_objective
from alphacsc.utils import construct_X_multi
from alphacsc.utils.compute_constants import compute_ztz, compute_ztX

from conftest import N_ATOMS, N_TIMES_ATOM, N_CHANNELS


@pytest.fixture
def requires_dicodile(solver):
    if solver == 'dicodile':
        return pytest.importorskip('dicodile')


@pytest.mark.parametrize('solver', ['l-bfgs', 'lgcd'])
@pytest.mark.parametrize('n_trials', [1, 2, 5])
@pytest.mark.parametrize('rank1', [True, False])
def test_get_encoder_for_alphacsc(X, solver, D_hat):
    """Test for valid values for alphacsc backend."""

    with get_z_encoder_for(solver=solver,
                           X=X,
                           D_hat=D_hat,
                           n_atoms=N_ATOMS,
                           n_times_atom=N_TIMES_ATOM,
                           n_jobs=2) as z_encoder:

        assert z_encoder is not None


@pytest.mark.parametrize('solver, n_trials, rank1', [('dicodile', 1, False),
                                                     ('dicodile', 1, True)])
def test_get_encoder_for_dicodile(X, D_hat, solver, requires_dicodile):
    """Test for valid values for dicodile backend."""

    with get_z_encoder_for(solver=solver,
                           X=X,
                           D_hat=D_hat,
                           n_atoms=N_ATOMS,
                           n_times_atom=N_TIMES_ATOM,
                           n_jobs=2) as z_encoder:

        assert z_encoder is not None


@pytest.mark.parametrize('solver, n_trials, rank1', [('dicodile', 2, False)])
def test_get_encoder_for_dicodile_error_n_trials(solver, X, D_hat,
                                                 requires_dicodile):
    """Test for invalid n_trials value for dicodile backend."""

    with pytest.raises(AssertionError,
                       match="X should be a valid array of shape*"):
        get_z_encoder_for(solver=solver,
                          X=X,
                          D_hat=D_hat,
                          n_atoms=N_ATOMS,
                          n_times_atom=N_TIMES_ATOM,
                          n_jobs=2)


<<<<<<< HEAD
@pytest.mark.parametrize('solver, n_trials, rank1, loss',
                         [('dicodile', 1, False, 'dtw')])
def test_get_encoder_for_dicodile_error_loss(solver, X, D_hat, loss,
                                             requires_dicodile):
    """Test for invalid loss value for dicodile backend."""

    with pytest.raises(AssertionError, match=(
            "DiCoDiLe requires a l2 loss \\('dtw' passed\\).")):
        get_z_encoder_for(solver=solver,
                          X=X,
                          D_hat=D_hat,
                          loss=loss,
                          n_atoms=N_ATOMS,
                          n_times_atom=N_TIMES_ATOM,
                          n_jobs=2)


@pytest.mark.parametrize('solver, n_trials, rank1', [('dicodile', 1, False)])
def test_get_encoder_for_dicodile_error_loss_params(solver, X, D_hat,
                                                    requires_dicodile):
    """Test for invalid loss_params value for dicodile backend."""

    with pytest.raises(AssertionError,
                       match="DiCoDiLe requires loss_params=None."):
        get_z_encoder_for(solver=solver,
                          X=X,
                          D_hat=D_hat,
                          loss_params={},
=======
@pytest.mark.parametrize('solver, n_trials, rank1', [('dicodile', 1, True)])
def test_get_encoder_for_dicodile_error_rank1(X, D_hat, requires_dicodile):
    """Test for dictionary generated with invalid rank1 value for dicodile
    backend."""

    with pytest.raises(AssertionError):
        get_z_encoder_for(solver='dicodile',
                          X=X,
                          D_hat=D_hat,
>>>>>>> 5ae736a9
                          n_atoms=N_ATOMS,
                          n_times_atom=N_TIMES_ATOM,
                          n_jobs=2)


@pytest.mark.parametrize('rank1', [True])
@pytest.mark.parametrize('solver', [None, 'other'])
def test_get_encoder_for_error_solver(X, D_hat,  solver):
    """Tests for invalid values of `solver`."""

    with pytest.raises(ValueError,
                       match=f"unrecognized solver type: {solver}."):
        get_z_encoder_for(solver=solver,
                          X=X,
                          D_hat=D_hat,
                          n_atoms=N_ATOMS,
                          n_times_atom=N_TIMES_ATOM,
                          n_jobs=2)


@pytest.mark.parametrize('rank1', [True])
def test_get_encoder_for_error_solver_kwargs(X, D_hat):
    """Tests for invalid value of `solver_kwargs`."""

    with pytest.raises(AssertionError, match=".*solver_kwargs should.*"):
        get_z_encoder_for(solver_kwargs=None,
                          X=X,
                          D_hat=D_hat,
                          n_atoms=N_ATOMS,
                          n_times_atom=N_TIMES_ATOM,
                          n_jobs=2)


@pytest.mark.parametrize('rank1', [True])
@pytest.mark.parametrize('X_error', [None, np.zeros([2, N_CHANNELS])])
def test_get_encoder_for_error_X(X_error, D_hat):
    """Tests for invalid values of `X`."""

    with pytest.raises(AssertionError,
                       match="X should be a valid array of shape.*"):
        get_z_encoder_for(X=X_error,
                          D_hat=D_hat,
                          n_atoms=N_ATOMS,
                          n_times_atom=N_TIMES_ATOM,
                          n_jobs=2)


@pytest.mark.parametrize('D_init', [None, np.zeros(2)])
def test_get_encoder_for_error_D_hat(X, D_init):
    """Tests for invalid values of `D_hat`."""

    with pytest.raises(AssertionError,
                       match="D_hat should be a valid array of shape.*"):
        get_z_encoder_for(X=X,
                          D_hat=D_init,
                          n_atoms=N_ATOMS,
                          n_times_atom=N_TIMES_ATOM,
                          n_jobs=2)


@pytest.mark.parametrize('rank1', [True])
def test_get_encoder_for_error_reg(X, D_hat):
    """Tests for invalid value of `reg`."""

    with pytest.raises(AssertionError,
                       match="reg value cannot be None."):
        get_z_encoder_for(X=X,
                          D_hat=D_hat,
                          n_atoms=N_ATOMS,
                          n_times_atom=N_TIMES_ATOM,
                          reg=None,
                          n_jobs=2)


@pytest.mark.parametrize('solver, n_trials, rank1',
                         [('l-bfgs', 3, True),
                          ('dicodile', 1, False)
                          ])
def test_get_z_hat(solver, X, D_hat, requires_dicodile):
    """Test for valid values."""

    with get_z_encoder_for(solver=solver,
                           X=X,
                           D_hat=D_hat,
                           n_atoms=N_ATOMS,
                           n_times_atom=N_TIMES_ATOM,
                           n_jobs=2) as z_encoder:

        assert z_encoder is not None
        assert not z_encoder.get_z_hat().any()

        z_encoder.compute_z()
        assert z_encoder.get_z_hat().any()


@pytest.mark.parametrize('solver, n_trials, rank1',
                         [('l-bfgs', 3, True),
                          ('dicodile', 1, False)])
def test_get_cost(solver, X, D_hat, requires_dicodile):
    """Test for valid values."""

    with get_z_encoder_for(solver=solver,
                           X=X,
                           D_hat=D_hat,
                           n_atoms=N_ATOMS,
                           n_times_atom=N_TIMES_ATOM,
                           n_jobs=2) as z_encoder:
        initial_cost = z_encoder.get_cost()

        z_encoder.compute_z()
        z_hat = z_encoder.get_z_hat()
        final_cost = z_encoder.get_cost()

        assert final_cost < initial_cost

        X_hat = construct_X_multi(z_hat, D_hat, n_channels=N_CHANNELS)
        cost = compute_objective(X=X, X_hat=X_hat, z_hat=z_hat, reg=0.1,
                                 D=D_hat)

        assert np.isclose(cost, final_cost)


@pytest.mark.parametrize('solver, n_trials, rank1', [('lgcd', 2, True),
                                                     ('l-bfgs', 5, False),
                                                     ('dicodile', 1, False)])
def test_compute_z(solver, X, D_hat, requires_dicodile):
    """Test for valid values."""

    with get_z_encoder_for(solver=solver,
                           X=X,
                           D_hat=D_hat,
                           n_atoms=N_ATOMS,
                           n_times_atom=N_TIMES_ATOM,
                           n_jobs=2) as z_encoder:
        z_encoder.compute_z()
        assert z_encoder.get_z_hat().any()


@pytest.mark.parametrize('rank1', [True])
def test_compute_z_partial(X, D_hat, n_trials, rng):
    """Test for valid values."""

    with get_z_encoder_for(X=X,
                           D_hat=D_hat,
                           n_atoms=N_ATOMS,
                           n_times_atom=N_TIMES_ATOM,
                           n_jobs=2) as z_encoder:

        i0 = rng.choice(n_trials, 1, replace=False)
        z_encoder.compute_z_partial(i0)
        assert z_encoder.get_z_hat().any()


@pytest.mark.parametrize('solver, n_trials, rank1', [('lgcd', 2, True),
                                                     ('l-bfgs', 5, False),
                                                     ('dicodile', 1, False)])
def test_get_sufficient_statistics(solver, X, D_hat, requires_dicodile):
    """Test for valid values."""

    z_encoder = get_z_encoder_for(solver=solver,
                                  X=X,
                                  D_hat=D_hat,
                                  n_atoms=N_ATOMS,
                                  n_times_atom=N_TIMES_ATOM,
                                  n_jobs=2)

    z_encoder.compute_z()
    z_hat = z_encoder.get_z_hat()

    ztz, ztX = z_encoder.get_sufficient_statistics()
    assert ztz is not None and np.allclose(ztz, compute_ztz(z_hat,
                                                            N_TIMES_ATOM))

    assert ztX is not None and np.allclose(ztX, compute_ztX(z_hat, X))


@pytest.mark.parametrize('solver, n_trials, rank1', [('lgcd', 2, True),
                                                     ('l-bfgs', 5, False),
                                                     ('dicodile', 1, False)
                                                     ])
def test_get_sufficient_statistics_error(solver, X, D_hat,
                                         requires_dicodile):
    """Test for invalid call to function."""

    z_encoder = get_z_encoder_for(solver=solver,
                                  X=X,
                                  D_hat=D_hat,
                                  n_atoms=N_ATOMS,
                                  n_times_atom=N_TIMES_ATOM,
                                  n_jobs=2)

    # test before calling compute_z
    with pytest.raises(AssertionError,
                       match="compute_z should be called.*"):
        z_encoder.get_sufficient_statistics()


@pytest.mark.parametrize('rank1', [True])
def test_get_sufficient_statistics_partial(X, D_hat, n_trials, rng):
    """Test for valid values."""

    z_encoder = get_z_encoder_for(X=X,
                                  D_hat=D_hat,
                                  n_atoms=N_ATOMS,
                                  n_times_atom=N_TIMES_ATOM,
                                  n_jobs=2)

    i0 = rng.choice(n_trials, 1, replace=False)
    z_encoder.compute_z_partial(i0)

    ztz_i0, ztX_i0 = z_encoder.get_sufficient_statistics_partial()
    assert ztz_i0 is not None and ztX_i0 is not None


@pytest.mark.parametrize('rank1', [True])
def test_get_sufficient_statistics_partial_error(X, D_hat):
    """Test for invalid call to function."""

    z_encoder = get_z_encoder_for(X=X,
                                  D_hat=D_hat,
                                  n_atoms=N_ATOMS,
                                  n_times_atom=N_TIMES_ATOM,
                                  n_jobs=2)

    # test before calling compute_z_partial
    with pytest.raises(AssertionError,
                       match="compute_z_partial should be called.*"):
        z_encoder.get_sufficient_statistics_partial()<|MERGE_RESOLUTION|>--- conflicted
+++ resolved
@@ -62,7 +62,6 @@
                           n_jobs=2)
 
 
-<<<<<<< HEAD
 @pytest.mark.parametrize('solver, n_trials, rank1, loss',
                          [('dicodile', 1, False, 'dtw')])
 def test_get_encoder_for_dicodile_error_loss(solver, X, D_hat, loss,
@@ -91,17 +90,6 @@
                           X=X,
                           D_hat=D_hat,
                           loss_params={},
-=======
-@pytest.mark.parametrize('solver, n_trials, rank1', [('dicodile', 1, True)])
-def test_get_encoder_for_dicodile_error_rank1(X, D_hat, requires_dicodile):
-    """Test for dictionary generated with invalid rank1 value for dicodile
-    backend."""
-
-    with pytest.raises(AssertionError):
-        get_z_encoder_for(solver='dicodile',
-                          X=X,
-                          D_hat=D_hat,
->>>>>>> 5ae736a9
                           n_atoms=N_ATOMS,
                           n_times_atom=N_TIMES_ATOM,
                           n_jobs=2)
