--- conflicted
+++ resolved
@@ -12,13 +12,8 @@
     strategy:
       fail-fast: false
       matrix:
-<<<<<<< HEAD
-        python-version: [3.8, 3.9, 3.10]
-     os: [ubuntu-latest, windows-latest, macos-latest]
-=======
         python-version: [3.8, 3.9, "3.10"]
         os: [ubuntu-latest, windows-latest, macos-latest]
->>>>>>> a2eb5210
     runs-on: ${{ matrix.os }}
     steps:
     - uses: actions/checkout@v2
