name: Deploy GitHub pages

on:
  pull_request:
  push:
    branches: master

    
jobs:
  build_docs:
    runs-on: ubuntu-latest
    steps:
      - uses: actions/checkout@v2
      - name: Generate HTML docs
        uses: ax3l/sphinx-action@newer-sphinx
        with:
          docs-folder: "doc/"
          pre-build-command: |
            apt-get update
            apt-get install -y gcc git
<<<<<<< HEAD
            pip install numpy cython
            pip install -e .[doc,dicodile]
=======
            pip install -e .[doc]
>>>>>>> 0223c569
            pip install git+https://github.com/mne-tools/mne-python.git@main
      - name:  Upload generated HTML as artifact
        uses: actions/upload-artifact@v2
        with:
          name: DocHTML
          path: doc/_build/html/

  deploy_docs:
    if: github.ref == 'refs/heads/master'
    needs:
      build_docs
    runs-on: ubuntu-latest
    steps:
      - uses: actions/checkout@v2
      - name: Download artifacts
        uses: actions/download-artifact@v2
        with:
          name: DocHTML
          path: doc/_build/html/
      - name: Commit to documentation repo
        run: |
          git clone --no-checkout --depth 1 https://github.com/alphacsc/alphacsc.github.io.git --branch master --single-branch gh-pages
          cp -r doc/_build/html/* gh-pages/
          cd gh-pages
          touch .nojekyll
          git config --local user.email "alphacsc@github.com"
          git config --local user.name "alphacsc GitHub Action"
          git add .
          git commit -m "Update documentation" -a || true
      - name: Push changes
        uses: ad-m/github-push-action@v0.6.0
        with:
          repository: alphacsc/alphacsc.github.io
          branch: master
          directory: gh-pages
          github_token: ${{ secrets.DEPLOY_PAGES }}<|MERGE_RESOLUTION|>--- conflicted
+++ resolved
@@ -18,12 +18,8 @@
           pre-build-command: |
             apt-get update
             apt-get install -y gcc git
-<<<<<<< HEAD
             pip install numpy cython
             pip install -e .[doc,dicodile]
-=======
-            pip install -e .[doc]
->>>>>>> 0223c569
             pip install git+https://github.com/mne-tools/mne-python.git@main
       - name:  Upload generated HTML as artifact
         uses: actions/upload-artifact@v2
